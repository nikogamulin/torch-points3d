
from typing import List
import itertools
import numpy as np
import math
import re
import torch
import scipy
import random
from tqdm import tqdm as tq
from torch.nn import functional as F
from sklearn.neighbors import NearestNeighbors, KDTree
from functools import partial
from torch_geometric.nn import fps, radius, knn, voxel_grid
from torch_geometric.nn.pool.consecutive import consecutive_cluster
from torch_geometric.nn.pool.pool import pool_pos, pool_batch
from torch_scatter import scatter_add, scatter_mean
from torch_cluster import grid_cluster

from src.datasets.multiscale_data import MultiScaleData
from src.utils.transform_utils import SamplingStrategy
from src.utils.config import is_list
from src.utils import is_iterable
<<<<<<< HEAD
from .grid_transform import group_data, GridSampling, shuffle_data, sparse_coords_to_clusters
=======
from .grid_transform import group_data, GridSampling, shuffle_data
>>>>>>> 724e485e


class RemoveDuplicateCoords(object):
    """ This transform allow sto remove duplicated coords within ``indices`` from data.
<<<<<<< HEAD
    Selects the last point within each voxel to set the features and labels.
    Parameters
    ----------
    shuffle: bool
        If True, the data will be suffled before removing the extra points
    """

    def __init__(self, shuffle=False, mode="last"):
        self._shuffle = shuffle
=======
    Takes the average or selects the last point to set the features and labels of each voxel

    Parameters
    ----------
    mode : str
        Option to select how the features and labels for each voxel is computed. Can be ``last`` or ``mean``.
        ``last`` selects the last point falling in a voxel as the representent, ``mean`` takes the average.
    """

    def __init__(self, mode="last"):
>>>>>>> 724e485e
        self._mode = mode

    def _process(self, data):
        if self._mode == "last":
            data = shuffle_data(data)
        
        coords = data.pos
<<<<<<< HEAD
        batch = data.batch if hasattr(data, "batch") else None
        cluster, unique_pos_indices = sparse_coords_to_clusters(coords, batch)
        
        if self._mode == "last":
            delattr(data, "pos")
        data = group_data(data, cluster, unique_pos_indices, mode=self._mode)
        
        if self._mode == "last":
            data.pos = coords[unique_pos_indices]
=======
        if "batch" not in data:
            cluster = grid_cluster(coords, torch.tensor([1, 1, 1]))
        else:
            cluster = voxel_grid(coords, data.batch, 1)
        cluster, unique_pos_indices = consecutive_cluster(cluster)
        
        skip_keys=[]
        if self._mode == "last":
           skip_keys.append("pos")
           data.pos = coords[unique_pos_indices]
        data = group_data(data, cluster, unique_pos_indices, mode=self._mode, skip_keys=skip_keys)            
>>>>>>> 724e485e
        return data

    def __call__(self, data):
        if isinstance(data, list):
            data = [self._process(d) for d in tq(data)]
            data = list(itertools.chain(*data))  # 2d list needs to be flatten
        else:
            data = self._process(data)
        return data

    def __repr__(self):
<<<<<<< HEAD
        return "{}(shuffle={}, mode={})".format(self.__class__.__name__, self._shuffle, self._mode)
=======
        return "{}(mode={})".format(self.__class__.__name__, self._mode)
>>>>>>> 724e485e

class ToSparseInput(object):
    """This transform allows to prepare data for sparse model as SparseConv / Minkowski Engine.
    It does the following things:

    - Puts ``pos`` on a fixed integer grid based on grid size
    - Keeps one point per grid cell. The strategy for defining the feature nad label at that point depends on the ``mode`` option

    Parameters
    ----------
    grid_size: float
        Grid voxel size
    mode : str
<<<<<<< HEAD
        Option to select how the features and labels for each voxel are computed. Can be ``last`` or ``mean``.
        ``last`` selects the last point falling in a voxel as the representent, 
        ``mean`` takes the average. 
=======
        Option to select how the features and labels for each voxel is computed. Can be ``last`` or ``mean``.
        ``last`` selects the last point falling in a voxel as the representent, ``mean`` takes the average.
>>>>>>> 724e485e

    Returns
    -------
    data: Data
        Returns the same data object with only one point per voxel
    """

    def __init__(self, grid_size=None, mode="last"):
        self._grid_size = grid_size
        self._mode = mode
        self._transform = GridSampling(grid_size, quantize_coords=True, mode=mode)

    def _process(self, data):
        return self._transform(data)

    def __call__(self, data):
        if isinstance(data, list):
            data = [self._process(d) for d in tq(data)]
            data = list(itertools.chain(*data))  # 2d list needs to be flatten
        else:
            data = self._process(data)
        return data

    def __repr__(self):
        return "{}(grid_size={}, mode={})"\
<<<<<<< HEAD
            .format(self.__class__.__name__, self._grid_size, self._mode)

class RandomHorizontalFlip(object):

    def __init__(self, ignored_axis, is_temporal=False, p=0.95):
        """This transform is used to flip sparse coords using a given axis. Usually, it would be x or y

        Parameters
        ----------
        ignored_axis: str
            Axis to be chosen between x, y, z
        is_temporal : bool
            Used to indicate if the pointcloud is actually 4 dimensional

        Returns
        -------
        data: Data
            Returns the same data object with only one point per voxel
        """
        assert 0 <= p <= 1, "p should be within 0 and 1. Higher probability reduce chance of flipping"
        self._is_temporal = is_temporal
        self._D = 4 if is_temporal else 3
        mapping = {'x': 0, 'y': 1, 'z': 2}
        self._ignored_axis = [mapping[axis] for axis in ignored_axis]
        # Use the rest of axes for flipping.
        self._horz_axes = set(range(self._D)) - set(self._ignored_axis)
        self._p = p

    def __call__(self, data):
        for curr_ax in self._horz_axes:
            if random.random() < self._p:
                coords = data.pos
                coord_max = torch.max(coords[:, curr_ax])
                data.pos[:, curr_ax] = coord_max - coords[:, curr_ax]
        return data

    def __repr__(self):
        return "{}(flip_axis={}, prob={}, is_temporal={})"\
            .format(self.__class__.__name__, self._horz_axes, self._p, self._is_temporal)
=======
            .format(self.__class__.__name__, self._grid_size, self._mode)
>>>>>>> 724e485e
<|MERGE_RESOLUTION|>--- conflicted
+++ resolved
@@ -21,26 +21,11 @@
 from src.utils.transform_utils import SamplingStrategy
 from src.utils.config import is_list
 from src.utils import is_iterable
-<<<<<<< HEAD
-from .grid_transform import group_data, GridSampling, shuffle_data, sparse_coords_to_clusters
-=======
 from .grid_transform import group_data, GridSampling, shuffle_data
->>>>>>> 724e485e
 
 
 class RemoveDuplicateCoords(object):
     """ This transform allow sto remove duplicated coords within ``indices`` from data.
-<<<<<<< HEAD
-    Selects the last point within each voxel to set the features and labels.
-    Parameters
-    ----------
-    shuffle: bool
-        If True, the data will be suffled before removing the extra points
-    """
-
-    def __init__(self, shuffle=False, mode="last"):
-        self._shuffle = shuffle
-=======
     Takes the average or selects the last point to set the features and labels of each voxel
 
     Parameters
@@ -51,7 +36,6 @@
     """
 
     def __init__(self, mode="last"):
->>>>>>> 724e485e
         self._mode = mode
 
     def _process(self, data):
@@ -59,17 +43,6 @@
             data = shuffle_data(data)
         
         coords = data.pos
-<<<<<<< HEAD
-        batch = data.batch if hasattr(data, "batch") else None
-        cluster, unique_pos_indices = sparse_coords_to_clusters(coords, batch)
-        
-        if self._mode == "last":
-            delattr(data, "pos")
-        data = group_data(data, cluster, unique_pos_indices, mode=self._mode)
-        
-        if self._mode == "last":
-            data.pos = coords[unique_pos_indices]
-=======
         if "batch" not in data:
             cluster = grid_cluster(coords, torch.tensor([1, 1, 1]))
         else:
@@ -81,7 +54,6 @@
            skip_keys.append("pos")
            data.pos = coords[unique_pos_indices]
         data = group_data(data, cluster, unique_pos_indices, mode=self._mode, skip_keys=skip_keys)            
->>>>>>> 724e485e
         return data
 
     def __call__(self, data):
@@ -93,11 +65,7 @@
         return data
 
     def __repr__(self):
-<<<<<<< HEAD
-        return "{}(shuffle={}, mode={})".format(self.__class__.__name__, self._shuffle, self._mode)
-=======
         return "{}(mode={})".format(self.__class__.__name__, self._mode)
->>>>>>> 724e485e
 
 class ToSparseInput(object):
     """This transform allows to prepare data for sparse model as SparseConv / Minkowski Engine.
@@ -111,14 +79,8 @@
     grid_size: float
         Grid voxel size
     mode : str
-<<<<<<< HEAD
-        Option to select how the features and labels for each voxel are computed. Can be ``last`` or ``mean``.
-        ``last`` selects the last point falling in a voxel as the representent, 
-        ``mean`` takes the average. 
-=======
         Option to select how the features and labels for each voxel is computed. Can be ``last`` or ``mean``.
         ``last`` selects the last point falling in a voxel as the representent, ``mean`` takes the average.
->>>>>>> 724e485e
 
     Returns
     -------
@@ -144,7 +106,6 @@
 
     def __repr__(self):
         return "{}(grid_size={}, mode={})"\
-<<<<<<< HEAD
             .format(self.__class__.__name__, self._grid_size, self._mode)
 
 class RandomHorizontalFlip(object):
@@ -183,7 +144,4 @@
 
     def __repr__(self):
         return "{}(flip_axis={}, prob={}, is_temporal={})"\
-            .format(self.__class__.__name__, self._horz_axes, self._p, self._is_temporal)
-=======
-            .format(self.__class__.__name__, self._grid_size, self._mode)
->>>>>>> 724e485e
+            .format(self.__class__.__name__, self._horz_axes, self._p, self._is_temporal)