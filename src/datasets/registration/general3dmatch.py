--- conflicted
+++ resolved
@@ -235,13 +235,11 @@
                  pre_transform_fragment=None,
                  pre_filter=None,
                  verbose=False,
-<<<<<<< HEAD
                  debug=False,
                  is_online_matching=False):
-=======
-                 debug=False):
+
         self.is_patch = False
->>>>>>> f1a916ab
+
         super(Fragment3DMatch, self).__init__(root,
                                               num_frame_per_fragment,
                                               mode,
