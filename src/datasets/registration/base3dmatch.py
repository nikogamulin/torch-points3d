--- conflicted
+++ resolved
@@ -268,14 +268,7 @@
                                 data1, data2, self.max_dist_overlap)
                             match['path_source'] = path1
                             match['path_target'] = path2
-<<<<<<< HEAD
-                            if(self.verbose):
-                                log.info(match['path_source'],
-                                         match['path_target'],
-                                         'overlap={}'.format(match['overlap']))
-=======
-
->>>>>>> 769a5427
+
                             if(np.max(match['overlap']) > self.min_overlap_ratio and
                                np.max(match['overlap']) < self.max_overlap_ratio):
                                 np.save(out_path, match)
