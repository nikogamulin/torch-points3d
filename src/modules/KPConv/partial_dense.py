--- conflicted
+++ resolved
@@ -3,11 +3,7 @@
 from .kernel_utils import kernel_point_optimization_debug
 from src.core.spatial_ops import FPSSampler, RadiusNeighbourFinder
 from src.core.base_conv.partial_dense import *
-<<<<<<< HEAD
-from .kernels import PointKernelPartialDense
-=======
 from src.core.common_modules import UnaryConv
->>>>>>> d8165cd7
 
 ####################### BUILT WITH PARTIAL DENSE FORMAT ############################
 
@@ -61,7 +57,6 @@
 
         # PARAMTERS IMPORTANT FOR SHADOWING
         self.shadow_features_fill = 0.0
-<<<<<<< HEAD
         self.shadow_points_fill_ = float(10e6)
 
 
@@ -168,7 +163,4 @@
         if self.is_strided:
             input = input_neighbour[idx_sampler].max(1)[0]
         x = x + self.shortcut_op(input)
-        return self.act(self.norm(x))
-=======
-        self.shadow_points_fill_ = float(10e6)
->>>>>>> d8165cd7
+        return self.act(self.norm(x))