--- conflicted
+++ resolved
@@ -1,10 +1,6 @@
 # Those arguments within experiment defines which model, dataset and task to be created for benchmarking
 experiment:
-<<<<<<< HEAD
     name: pointcnn_shapenet
-=======
-    name: RSConv_2LD
->>>>>>> c3b4250e
     task: segmentation
     dataset: shapenet
 
