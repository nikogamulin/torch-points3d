import unittest
import sys
import os
from itertools import combinations
from omegaconf.dictconfig import DictConfig
from omegaconf.listconfig import ListConfig
from omegaconf import OmegaConf
import shutil

DIR_PATH = os.path.dirname(os.path.realpath(__file__))
sys.path.insert(0, os.path.join(DIR_PATH, ".."))
from torch_points3d.trainer import Trainer


class TestTrainer(unittest.TestCase):
    def setUp(self):
        self.path = os.getcwd()
<<<<<<< HEAD
=======

    def test_trainer_on_shapenet_fixed(self):
>>>>>>> 09312f23

    def test_trainer_on_shapenet_fixed(self):
        self.path_outputs = os.path.join(DIR_PATH, "data/shapenet/outputs")
        if not os.path.exists(self.path_outputs):
            os.makedirs(self.path_outputs)
        os.chdir(self.path_outputs)

        cfg = OmegaConf.load(os.path.join(DIR_PATH, "data/shapenet/shapenet_config.yaml"))
        cfg.training.epochs = 2
        cfg.training.num_workers = 0
        cfg.data.is_test = True
        cfg.data.dataroot = os.path.join(DIR_PATH, "data/")

        trainer = Trainer(cfg)
        trainer.train()

        self.assertEqual(trainer.early_break, True)
        self.assertEqual(trainer.profiling, False)
        self.assertEqual(trainer.precompute_multi_scale, False)
        self.assertEqual(trainer.wandb_log, False)

        keys = [k for k in trainer._tracker.get_metrics().keys()]
        self.assertEqual(keys, ["test_loss_seg", "test_Cmiou", "test_Imiou"])
        trainer._cfg.voting_runs = 2
        trainer.eval()

    def test_trainer_on_scannet_object_detection(self):
        self.path_outputs = os.path.join(DIR_PATH, "data/scannet-fixed/outputs")
        if not os.path.exists(self.path_outputs):
            os.makedirs(self.path_outputs)
        os.chdir(self.path_outputs)

        cfg = OmegaConf.load(os.path.join(DIR_PATH, "data/scannet-fixed/config_object_detection.yaml"))
        cfg.training.epochs = 2
        cfg.training.num_workers = 0
        cfg.data.is_test = True
        cfg.data.dataroot = os.path.join(DIR_PATH, "data/")
        trainer = Trainer(cfg)
        trainer.train()

    def test_trainer_on_scannet_segmentation(self):
        self.path_outputs = os.path.join(DIR_PATH, "data/scannet/outputs")
        if not os.path.exists(self.path_outputs):
            os.makedirs(self.path_outputs)
        os.chdir(self.path_outputs)
        cfg = OmegaConf.load(os.path.join(DIR_PATH, "data/scannet/config_segmentation.yaml"))
        cfg.training.epochs = 2
        cfg.training.num_workers = 0
        cfg.data.is_test = True
        cfg.data.dataroot = os.path.join(DIR_PATH, "data/")
        trainer = Trainer(cfg)
        trainer.train()
        trainer._cfg.voting_runs = 2
        trainer._cfg.tracker_options.full_res = True
        trainer._cfg.tracker_options.make_submission = True
        trainer.eval()

    def tearDown(self):
        os.chdir(self.path)
        try:
            shutil.rmtree(self.path_outputs)
        except:
            pass


if __name__ == "__main__":
    unittest.main()<|MERGE_RESOLUTION|>--- conflicted
+++ resolved
@@ -15,11 +15,6 @@
 class TestTrainer(unittest.TestCase):
     def setUp(self):
         self.path = os.getcwd()
-<<<<<<< HEAD
-=======
-
-    def test_trainer_on_shapenet_fixed(self):
->>>>>>> 09312f23
 
     def test_trainer_on_shapenet_fixed(self):
         self.path_outputs = os.path.join(DIR_PATH, "data/shapenet/outputs")
